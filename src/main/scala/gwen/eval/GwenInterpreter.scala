--- conflicted
+++ resolved
@@ -44,13 +44,10 @@
 import gwen.dsl.Step
 import gwen.dsl.Tag
 import gwen.dsl.prettyPrint
-<<<<<<< HEAD
 import gwen.GwenInfo
 import com.typesafe.scalalogging.slf4j.LazyLogging
 import gwen.dsl.StatusKeyword
 import gwen.errors._
-=======
->>>>>>> 4bf3eadb
 
 /**
   * Interprets incoming feature specs by parsing and evaluating
@@ -163,7 +160,7 @@
         (acc: List[Scenario], scenario: Scenario) => 
           (EvalStatus(acc.map(_.evalStatus)) match {
             case Failed(_, _) =>
-              val failfast = (env.execute(GwenSettings.`gwen.feature.failfast`)).getOrElse(false)
+              val failfast = env.execute(GwenSettings.`gwen.feature.failfast`).getOrElse(false)
               if (failfast) {
                 Scenario(
                   scenario, 
